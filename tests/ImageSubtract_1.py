--- conflicted
+++ resolved
@@ -114,11 +114,7 @@
         kernelRows = policy.get('kernelRows')
         gaussFunction = afwMath.GaussianFunction2D(sigmaX,sigmaY)
         gaussKernel = afwMath.AnalyticKernel(gaussFunction, kernelCols, kernelRows)
-<<<<<<< HEAD
-        convolvedScienceMaskedImage = afwMath.convolve(self.scienceMaskedImage, gaussKernel, 0, False)
-=======
         convolvedScienceMaskedImage = afwMath.convolveNew(self.scienceMaskedImage, gaussKernel, 0, False)
->>>>>>> 3d7ce0f4
 
         kImageIn  = afwImage.ImageD(kernelCols, kernelRows)
         kSumIn    = gaussKernel.computeImage(kImageIn, 0.0, 0.0, False)
